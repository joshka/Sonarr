--- conflicted
+++ resolved
@@ -17,11 +17,6 @@
          * Unreported.World.Chinas.Lost.Sons.WS.PDTV.XviD-FTP
          */
 
-<<<<<<< HEAD
-        [Test]
-=======
-
->>>>>>> 5293d0e2
         [TestCase("Sonny.With.a.Chance.S02E15", "Sonny.With.a.Chance", 2, 15)]
         [TestCase("Two.and.a.Half.Me.103.720p.HDTV.X264-DIMENSION", "Two.and.a.Half.Me", 1, 3)]
         [TestCase("Two.and.a.Half.Me.113.720p.HDTV.X264-DIMENSION", "Two.and.a.Half.Me", 1, 13)]
