--- conflicted
+++ resolved
@@ -634,19 +634,6 @@
     <Content Include="Views\AddSeries\AddExisting.cshtml" />
     <Content Include="Views\AddSeries\AddNew.cshtml" />
     <None Include="Views\AddSeries\AddSeriesItem.cshtml" />
-<<<<<<< HEAD
-    <Content Include="Views\History\Index.aspx" />
-    <Content Include="Views\Log\Index.aspx" />
-    <Content Include="Views\AddSeries\AddExisting.aspx" />
-    <Content Include="Views\AddSeries\AddNew.aspx" />
-    <Content Include="Views\Series\Details.aspx" />
-    <Content Include="Views\Series\Edit.aspx" />
-    <Content Include="Views\Series\index.aspx" />
-    <Content Include="Views\Series\SeriesSearchResults.ascx" />
-    <Content Include="Views\Series\SubMenu.ascx" />
-    <Content Include="Views\Upcoming\Index.aspx" />
-=======
->>>>>>> ec8c8376
     <Content Include="Web.config">
       <SubType>Designer</SubType>
     </Content>
