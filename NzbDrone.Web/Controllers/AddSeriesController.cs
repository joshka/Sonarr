﻿using System;
using System.Collections.Generic;
using System.IO;
using System.Linq;
using System.Web;
using System.Web.Mvc;
using NzbDrone.Core.Providers;
using NzbDrone.Core.Providers.Core;
using NzbDrone.Web.Models;

namespace NzbDrone.Web.Controllers
{
    public class AddSeriesController : Controller
    {
        public IConfigProvider ConfigProvider { get; set; }
        private readonly ISyncProvider _syncProvider;
        private readonly IRootDirProvider _rootFolderProvider;
        private readonly IConfigProvider _configProvider;
<<<<<<< HEAD
        private readonly IQualityProvider _qualityProvider;
=======
        private readonly QualityProvider _qualityProvider;
>>>>>>> 7b4a92fb
        private readonly TvDbProvider _tvDbProvider;
        private readonly ISeriesProvider _seriesProvider;

        public AddSeriesController(ISyncProvider syncProvider, IRootDirProvider rootFolderProvider, IConfigProvider configProvider,
<<<<<<< HEAD
            IQualityProvider qualityProvider, TvDbProvider tvDbProvider, ISeriesProvider seriesProvider)
=======
            QualityProvider qualityProvider, TvDbProvider tvDbProvider, ISeriesProvider seriesProvider)
>>>>>>> 7b4a92fb
        {
            ConfigProvider = configProvider;
            _syncProvider = syncProvider;
            _rootFolderProvider = rootFolderProvider;
            _configProvider = configProvider;
            _qualityProvider = qualityProvider;
            _tvDbProvider = tvDbProvider;
            _seriesProvider = seriesProvider;
        }

        [HttpPost]
        public JsonResult ScanNewSeries()
        {
            _syncProvider.BeginUpdateNewSeries();
            return new JsonResult();
        }

        public ActionResult AddNew()
        {
            ViewData["RootDirs"] = _rootFolderProvider.GetAll();
            ViewData["DirSep"] = Path.DirectorySeparatorChar;

            var profiles = _qualityProvider.GetAllProfiles();
            var selectList = new SelectList(profiles, "QualityProfileId", "Name");
            var defaultQuality = Convert.ToInt32(_configProvider.DefaultQualityProfile);

            var model = new AddNewSeriesModel
            {
                DirectorySeparatorChar = Path.DirectorySeparatorChar.ToString(),
                RootDirectories = _rootFolderProvider.GetAll(),
                QualityProfileId = defaultQuality,
                QualitySelectList = selectList
            };

            return View(model);
        }

        public ActionResult AddExisting()
        {
            var unmappedList = new List<String>();

            var profiles = _qualityProvider.GetAllProfiles();
            var defaultQuality = Convert.ToInt32(_configProvider.DefaultQualityProfile);
            var selectList = new SelectList(profiles, "QualityProfileId", "Name", defaultQuality);

            ViewData["qualities"] = selectList;

            foreach (var folder in _rootFolderProvider.GetAll())
            {
                unmappedList.AddRange(_syncProvider.GetUnmappedFolders(folder.Path));
            }

            return View(unmappedList);
        }

        public ActionResult RenderPartial(string path)
        {

            var suggestions = GetSuggestionList(new DirectoryInfo(path).Name);

            ViewData["guid"] = Guid.NewGuid();
            ViewData["path"] = path;
            ViewData["javaPath"] = path.Replace(Path.DirectorySeparatorChar, '|').Replace(Path.VolumeSeparatorChar, '^');

            var defaultQuality = _configProvider.DefaultQualityProfile;
            var qualityProfiles = _qualityProvider.GetAllProfiles();

            ViewData["quality"] = new SelectList(
                qualityProfiles,
                "QualityProfileId",
                "Name",
                defaultQuality); ;

            return PartialView("AddSeriesItem", suggestions);

        }

        public JsonResult AddSeries(string path, int seriesId, int qualityProfileId)
        {
            //Get TVDB Series Name
            //Create new folder for series
            //Add the new series to the Database

            _seriesProvider.AddSeries(path.Replace('|', Path.DirectorySeparatorChar).Replace('^', Path.VolumeSeparatorChar), seriesId, qualityProfileId);
            ScanNewSeries();
            return new JsonResult() { Data = "ok" };
        }

        [HttpPost]
        public ActionResult _textLookUp(string text, int? filterMode)
        {
            var suggestions = GetSuggestionList(text);

            return new JsonResult
            {
                JsonRequestBehavior = JsonRequestBehavior.AllowGet,
                Data = suggestions
            };
        }

        public SelectList GetSuggestionList(string searchString)
        {
            var dataVal = _tvDbProvider.SearchSeries(searchString);
            //var bestResult = _tvDbProvider.GetBestMatch(dataVal.ToList(), searchString);

            return new SelectList(dataVal, "Id", "SeriesName", dataVal[0].Id);
        }

    }
}<|MERGE_RESOLUTION|>--- conflicted
+++ resolved
@@ -16,20 +16,12 @@
         private readonly ISyncProvider _syncProvider;
         private readonly IRootDirProvider _rootFolderProvider;
         private readonly IConfigProvider _configProvider;
-<<<<<<< HEAD
-        private readonly IQualityProvider _qualityProvider;
-=======
         private readonly QualityProvider _qualityProvider;
->>>>>>> 7b4a92fb
         private readonly TvDbProvider _tvDbProvider;
         private readonly ISeriesProvider _seriesProvider;
 
         public AddSeriesController(ISyncProvider syncProvider, IRootDirProvider rootFolderProvider, IConfigProvider configProvider,
-<<<<<<< HEAD
-            IQualityProvider qualityProvider, TvDbProvider tvDbProvider, ISeriesProvider seriesProvider)
-=======
             QualityProvider qualityProvider, TvDbProvider tvDbProvider, ISeriesProvider seriesProvider)
->>>>>>> 7b4a92fb
         {
             ConfigProvider = configProvider;
             _syncProvider = syncProvider;
